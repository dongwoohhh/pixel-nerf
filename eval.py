"""
Full evaluation script, including PSNR+SSIM evaluation with multi-GPU support.

python eval.py --gpu_id=<gpu list> -n <expname> -c <conf> -D /home/group/data/chairs -F srn
"""
import sys
import os

sys.path.insert(
    0, os.path.abspath(os.path.join(os.path.dirname(__file__), "src"))
)
sys.path.insert(
    0, os.path.abspath(os.path.join(os.path.dirname(__file__), "train"))
)

import torch
import numpy as np
import imageio
import skimage.measure
import util
from data import get_split_dataset
from model import make_model
from render import NeRFRenderer
import cv2
import tqdm
import ipdb
import warnings

#  from pytorch_memlab import set_target_gpu
#  set_target_gpu(9)


def extra_args(parser):
    parser.add_argument(
        "--split",
        type=str,
        default="test",
        help="Split of data to use train | val | test",
    )
    parser.add_argument(
        "--source",
        "-P",
        type=str,
        default="64",
        help="Source view(s) for each object. Alternatively, specify -L to viewlist file and leave this blank.",
    )
    parser.add_argument(
        "--eval_view_list", type=str, default=None, help="Path to eval view list"
    )
    parser.add_argument("--coarse", action="store_true", help="Coarse network as fine")
    parser.add_argument(
        "--no_compare_gt",
        action="store_true",
        help="Skip GT comparison (metric won't be computed) and only render images",
    )
    parser.add_argument(
        "--multicat",
        action="store_true",
        help="Prepend category id to object id. Specify if model fits multiple categories.",
    )
    parser.add_argument(
        "--viewlist",
        "-L",
        type=str,
        default="",
        help="Path to source view list e.g. src_dvr.txt; if specified, overrides source/P",
    )

    parser.add_argument(
        "--output",
        "-O",
        type=str,
        default="eval",
        help="If specified, saves generated images to directory",
    )
    parser.add_argument(
        "--include_src", action="store_true", help="Include source views in calculation"
    )
    parser.add_argument(
        "--scale", type=float, default=1.0, help="Video scale relative to input size"
    )
    parser.add_argument("--write_depth", action="store_true", help="Write depth image")
    parser.add_argument(
        "--write_compare", action="store_true", help="Write GT comparison image"
    )
    parser.add_argument(
        "--free_pose",
        action="store_true",
        help="Set to indicate poses may change between objects. In most of our datasets, the test set has fixed poses.",
    )
    parser.add_argument(
        "--eval_epoch",
        type=str,
        default="latest",
        help="Step to stop using bbox sampling",
    )
    return parser

args, conf = util.args.parse_args(
    extra_args, default_conf="conf/resnet_fine_mv.conf", default_expname="shapenet",
)
args.resume = True

device = util.get_cuda(args.gpu_id[0])

dset = get_split_dataset(
<<<<<<< HEAD
    args.dataset_format, args.datadir, want_split=args.split, training=False, pointcloud=True
=======
    args.dataset_format, args.datadir, args.split_name, want_split=args.split, training=False,  pointcloud=True
>>>>>>> 7fff7cf9
)
data_loader = torch.utils.data.DataLoader(
    dset, batch_size=1, shuffle=False, num_workers=8, pin_memory=False, 
)

output_dir = args.output.strip()
has_output = len(output_dir) > 0

total_psnr = 0.0
total_ssim = 0.0
cnt = 0

if has_output:
    finish_path = os.path.join(output_dir, "finish.txt")
    os.makedirs(output_dir, exist_ok=True)
    if os.path.exists(finish_path):
        with open(finish_path, "r") as f:
            lines = [x.strip().split() for x in f.readlines()]
        lines = [x for x in lines if len(x) == 4]
        finished = set([x[0] for x in lines])
        total_psnr = sum((float(x[1]) for x in lines))
        total_ssim = sum((float(x[2]) for x in lines))
        cnt = sum((int(x[3]) for x in lines))
        if cnt > 0:
            print("resume psnr", total_psnr / cnt, "ssim", total_ssim / cnt)
        else:
            total_psnr = 0.0
            total_ssim = 0.0
    else:
        finished = set()

    finish_file = open(finish_path, "a", buffering=1)
    print("Writing images to", output_dir)


net = make_model(conf["model"]).to(device=device).load_weights(args)
renderer = NeRFRenderer.from_conf(
    conf["renderer"], lindisp=dset.lindisp, eval_batch_size=args.ray_batch_size
).to(device=device)
if args.coarse:
    net.mlp_fine = None

if renderer.n_coarse < 64:
    # Ensure decent sampling resolution
    renderer.n_coarse = 64
if args.coarse:
    renderer.n_coarse = 64
    renderer.n_fine = 128
    renderer.using_fine = True

render_par = renderer.bind_parallel(net, args.gpu_id, simple_output=True).eval()

z_near = dset.z_near
z_far = dset.z_far

use_source_lut = len(args.viewlist) > 0
if use_source_lut:
    print("Using views from list", args.viewlist)
    with open(args.viewlist, "r") as f:
        tmp = [x.strip().split() for x in f.readlines()]
    source_lut = {
        x[0] + "/" + x[1]: torch.tensor(list(map(int, x[2:])), dtype=torch.long)
        for x in tmp
    }
else:
    source = torch.tensor(sorted(list(map(int, args.source.split()))), dtype=torch.long)

NV = dset[0]["images"].shape[0]

if args.eval_view_list is not None:
    with open(args.eval_view_list, "r") as f:
        eval_views = torch.tensor(list(map(int, f.readline().split())))
    target_view_mask = torch.zeros(NV, dtype=torch.bool)
    target_view_mask[eval_views] = 1
else:
    target_view_mask = torch.ones(NV, dtype=torch.bool)
target_view_mask_init = target_view_mask

all_rays = None
rays_spl = []

src_view_mask = None
total_objs = len(data_loader)

with torch.no_grad():
    for obj_idx, data in enumerate(data_loader):
        print(
            "OBJECT",
            obj_idx,
            "OF",
            total_objs,
            "PROGRESS",
            obj_idx / total_objs * 100.0,
            "%",
            data["path"][0],
        )
        dpath = data["path"][0]
        obj_basename = os.path.basename(dpath)
        cat_name = os.path.basename(os.path.dirname(dpath))
        obj_name = cat_name + "_" + obj_basename if args.multicat else obj_basename
        if has_output and obj_name in finished:
            print("(skip)")
            continue
        images = data["images"][0]  # (NV, 3, H, W)

        NV, _, H, W = images.shape

        if args.scale != 1.0:
            Ht = int(H * args.scale)
            Wt = int(W * args.scale)
            if abs(Ht / args.scale - H) > 1e-10 or abs(Wt / args.scale - W) > 1e-10:
                warnings.warn(
                    "Inexact scaling, please check {} times ({}, {}) is integral".format(
                        args.scale, H, W
                    )
                )
            H, W = Ht, Wt

        if all_rays is None or use_source_lut or args.free_pose:
            if use_source_lut:
                obj_id = cat_name + "/" + obj_basename
                source = source_lut[obj_id]

            NS = len(source)
            src_view_mask = torch.zeros(NV, dtype=torch.bool)
            src_view_mask[source] = 1

            focal = data["focal"][0]
            if isinstance(focal, float):
                focal = torch.tensor(focal, dtype=torch.float32)
            focal = focal[None]

            c = data.get("c")
            if c is not None:
                c = c[0].to(device=device).unsqueeze(0)

            poses = data["poses"][0]  # (NV, 4, 4)
            src_poses = poses[src_view_mask].to(device=device)  # (NS, 4, 4)

            target_view_mask = target_view_mask_init.clone()
            if not args.include_src:
                target_view_mask *= ~src_view_mask

            novel_view_idxs = target_view_mask.nonzero(as_tuple=False).reshape(-1)

            net.encode_all_poses(poses.to(device=device)[None])
            
            poses = poses[target_view_mask]  # (NV[-NS], 4, 4)
            
            all_rays = (
                util.gen_rays(
                    poses.reshape(-1, 4, 4),
                    W,
                    H,
                    focal * args.scale,
                    z_near,
                    z_far,
                    c=c * args.scale if c is not None else None,
                )
                .reshape(-1, 8)
                .to(device=device)
            )  # ((NV[-NS])*H*W, 8)

            index_target = torch.arange(0, NV)[target_view_mask].reshape(NV-NS, 1, 1).repeat(1, H, W)
            index_target = index_target.contiguous().reshape(-1)
            index_target = index_target.to(device=device)

            poses = None
            focal = focal.to(device=device)

        rays_spl = torch.split(all_rays, args.ray_batch_size, dim=0)  # Creates views
        indices_spl = torch.split(index_target, args.ray_batch_size, dim=0)

        n_gen_views = len(novel_view_idxs)

        net.encode(
            images[src_view_mask].to(device=device).unsqueeze(0),
            src_poses.unsqueeze(0),
            focal,
            c=c,
        )

        all_rgb, all_depth = [], []
        for i_split, rays in enumerate(rays_spl):
            indices = indices_spl[i_split]
            print('{} / {}'.format(i_split, len(rays_spl)))
            rgb, depth = render_par(rays[None], indices[None], training=False)
            rgb = rgb[0].cpu()
            depth = depth[0].cpu()
            all_rgb.append(rgb)
            all_depth.append(depth)

        all_rgb = torch.cat(all_rgb, dim=0)
        all_depth = torch.cat(all_depth, dim=0)
        all_depth = (all_depth - z_near) / (z_far - z_near)
        all_depth = all_depth.reshape(n_gen_views, H, W).numpy()

        all_rgb = torch.clamp(
            all_rgb.reshape(n_gen_views, H, W, 3), 0.0, 1.0
        ).numpy()  # (NV-NS, H, W, 3)
        if has_output:
            obj_out_dir = os.path.join(output_dir, obj_name)
            os.makedirs(obj_out_dir, exist_ok=True)
            for i in range(n_gen_views):
                out_file = os.path.join(
                    obj_out_dir, "{:06}.png".format(novel_view_idxs[i].item())
                )
                imageio.imwrite(out_file, (all_rgb[i] * 255).astype(np.uint8))

                if args.write_depth:
                    out_depth_file = os.path.join(
                        obj_out_dir, "{:06}_depth.exr".format(novel_view_idxs[i].item())
                    )
                    out_depth_norm_file = os.path.join(
                        obj_out_dir,
                        "{:06}_depth_norm.png".format(novel_view_idxs[i].item()),
                    )
                    depth_cmap_norm = util.cmap(all_depth[i])
                    cv2.imwrite(out_depth_file, all_depth[i])
                    imageio.imwrite(out_depth_norm_file, depth_cmap_norm)

        curr_ssim = 0.0
        curr_psnr = 0.0
        if not args.no_compare_gt:
            images_0to1 = images * 0.5 + 0.5  # (NV, 3, H, W)
            images_gt = images_0to1[target_view_mask]
            rgb_gt_all = (
                images_gt.permute(0, 2, 3, 1).contiguous().numpy()
            )  # (NV-NS, H, W, 3)
            for view_idx in range(n_gen_views):
                ssim = skimage.measure.compare_ssim(
                    all_rgb[view_idx],
                    rgb_gt_all[view_idx],
                    multichannel=True,
                    data_range=1,
                )
                psnr = skimage.measure.compare_psnr(
                    all_rgb[view_idx], rgb_gt_all[view_idx], data_range=1
                )
                curr_ssim += ssim
                curr_psnr += psnr

                if args.write_compare:
                    out_file = os.path.join(
                        obj_out_dir,
                        "{:06}_compare.png".format(novel_view_idxs[view_idx].item()),
                    )
                    out_im = np.hstack((all_rgb[view_idx], rgb_gt_all[view_idx]))
                    imageio.imwrite(out_file, (out_im * 255).astype(np.uint8))
        curr_psnr /= n_gen_views
        curr_ssim /= n_gen_views
        curr_cnt = 1
        total_psnr += curr_psnr
        total_ssim += curr_ssim
        cnt += curr_cnt
        if not args.no_compare_gt:
            print(
                "curr psnr",
                curr_psnr,
                "ssim",
                curr_ssim,
                "running psnr",
                total_psnr / cnt,
                "running ssim",
                total_ssim / cnt,
            )
        finish_file.write(
            "{} {} {} {}\n".format(obj_name, curr_psnr, curr_ssim, curr_cnt)
        )
print("final psnr", total_psnr / cnt, "ssim", total_ssim / cnt)<|MERGE_RESOLUTION|>--- conflicted
+++ resolved
@@ -104,11 +104,7 @@
 device = util.get_cuda(args.gpu_id[0])
 
 dset = get_split_dataset(
-<<<<<<< HEAD
-    args.dataset_format, args.datadir, want_split=args.split, training=False, pointcloud=True
-=======
     args.dataset_format, args.datadir, args.split_name, want_split=args.split, training=False,  pointcloud=True
->>>>>>> 7fff7cf9
 )
 data_loader = torch.utils.data.DataLoader(
     dset, batch_size=1, shuffle=False, num_workers=8, pin_memory=False, 
